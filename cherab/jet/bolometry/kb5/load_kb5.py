
import os
import json
import numpy as np
from raysect.core import Point2D, Point3D, Vector3D

from cherab.tools.observers.bolometry import BolometerCamera, BolometerSlit, BolometerFoil
from cherab.tools.inversions.voxels import ToroidalVoxelGrid


_DATA_PATH = os.path.split(__file__)[0]

# TODO: write a SAL data object for this data and modify this routine to use that object
def load_kb5_camera(camera_id, parent=None):

    if camera_id == 'KB5V':
        foils = np.loadtxt(os.path.join(_DATA_PATH, 'kb5v_foils.csv'), delimiter=',')
        slits = np.loadtxt(os.path.join(_DATA_PATH, 'kb5v_slits.csv'), delimiter=',')
    elif camera_id == 'KB5H':
        foils = np.loadtxt(os.path.join(_DATA_PATH, 'kb5h_foils.csv'), delimiter=',')
        slits = np.loadtxt(os.path.join(_DATA_PATH, 'kb5h_slits.csv'), delimiter=',')
    else:
        raise ValueError("Unrecognised bolometer camera_id '{}'.".format(camera_id))

    num_slits = slits.shape[0]
    num_foils = foils.shape[0]

    bolometer_camera = BolometerCamera(name=camera_id, parent=parent)

    slit_objects = {}
    for i in range(num_slits):
        slit_data = slits[i]
        slit_id = '{}_Slit_#{}'.format(camera_id, str(int(slit_data[0])))
        p1 = Point3D(slit_data[1], slit_data[2], slit_data[3])
        p2 = Point3D(slit_data[4], slit_data[5], slit_data[6])
        p3 = Point3D(slit_data[7], slit_data[8], slit_data[9])
        p4 = Point3D(slit_data[10], slit_data[11], slit_data[12])
        basis_x = p1.vector_to(p2).normalise()
        dx = p1.distance_to(p2)
        basis_y = p2.vector_to(p3).normalise()
        dy = p2.distance_to(p3)
        centre_point = Point3D((p1.x + p2.x + p3.x + p4.x)/4, (p1.y + p2.y + p3.y + p4.y)/4, (p1.z + p2.z + p3.z + p4.z)/4)
        # todo: dx and dy are foil dimensions - width_x, width_y
        slit_objects[slit_id] = BolometerSlit(slit_id, centre_point, basis_x, dx, basis_y, dy, parent=bolometer_camera)

    for i in range(num_foils):
        foil_data = foils[i]
        foil_id = '{}_CH{}_Foil'.format(camera_id, str(int(foil_data[0])))
        slit_id = '{}_Slit_#{}'.format(camera_id, str(int(foil_data[1])))

        p1 = Point3D(foil_data[2], foil_data[3], foil_data[4])
        p2 = Point3D(foil_data[5], foil_data[6], foil_data[7])
        p3 = Point3D(foil_data[8], foil_data[9], foil_data[10])
        p4 = Point3D(foil_data[11], foil_data[12], foil_data[13])
        basis_x = p2.vector_to(p1).normalise()  # switching orientation to ensure face orientation is correct
        dx = p1.distance_to(p2)
        basis_y = p2.vector_to(p3).normalise()
        dy = p2.distance_to(p3)
        centre_point = Point3D((p1.x + p2.x + p3.x + p4.x)/4, (p1.y + p2.y + p3.y + p4.y)/4, (p1.z + p2.z + p3.z + p4.z)/4)

        # todo: move this to the source data
        # Shift backwards 3mm for all foils except those explicitly measured on back plate
        if camera_id == "KB5V":
            if i not in (9 - 1, 25 - 1, 32 - 1):
                basis_z = basis_x.cross(basis_y).normalise()
                centre_point = centre_point - basis_z * 0.0032
            # if i == 9 - 1:
            #     centre_point = centre_point + basis_x * 0.001
            if i == 31 - 1:
                centre_point = centre_point - basis_x * 0.001
        else:
            basis_z = basis_x.cross(basis_y).normalise()
            centre_point = centre_point - basis_z * 0.0032

<<<<<<< HEAD
        # todo: dx and dy are foil dimensions - width_x, width_y
=======
>>>>>>> 42d9e22c
        foil = BolometerFoil(foil_id, centre_point, basis_x, dx, basis_y, dy, slit_objects[slit_id], parent=bolometer_camera)

        bolometer_camera.add_foil_detector(foil)

    return bolometer_camera


# TODO: write a SAL data object for this data and modify this routine to use that object
def load_kb5_voxel_grid(parent=None, name=None):

    directory = os.path.split(__file__)[0]
    voxel_grid_file = os.path.join(directory, "kb5_voxel_grid.json")

    with open(voxel_grid_file, 'r') as fh:
        grid_description = json.load(fh)

    voxel_coordinates = []
    for voxel in grid_description['cells']:
        v1 = Point2D(voxel['p1'][0], voxel['p1'][1])
        v2 = Point2D(voxel['p2'][0], voxel['p2'][1])
        v3 = Point2D(voxel['p3'][0], voxel['p3'][1])
        v4 = Point2D(voxel['p4'][0], voxel['p4'][1])
        voxel_coordinates.append((v1, v2, v3, v4))

    voxel_grid = ToroidalVoxelGrid(voxel_coordinates, parent=parent, name=name)

    return voxel_grid<|MERGE_RESOLUTION|>--- conflicted
+++ resolved
@@ -10,7 +10,7 @@
 
 _DATA_PATH = os.path.split(__file__)[0]
 
-# TODO: write a SAL data object for this data and modify this routine to use that object
+
 def load_kb5_camera(camera_id, parent=None):
 
     if camera_id == 'KB5V':
@@ -40,7 +40,6 @@
         basis_y = p2.vector_to(p3).normalise()
         dy = p2.distance_to(p3)
         centre_point = Point3D((p1.x + p2.x + p3.x + p4.x)/4, (p1.y + p2.y + p3.y + p4.y)/4, (p1.z + p2.z + p3.z + p4.z)/4)
-        # todo: dx and dy are foil dimensions - width_x, width_y
         slit_objects[slit_id] = BolometerSlit(slit_id, centre_point, basis_x, dx, basis_y, dy, parent=bolometer_camera)
 
     for i in range(num_foils):
@@ -58,24 +57,19 @@
         dy = p2.distance_to(p3)
         centre_point = Point3D((p1.x + p2.x + p3.x + p4.x)/4, (p1.y + p2.y + p3.y + p4.y)/4, (p1.z + p2.z + p3.z + p4.z)/4)
 
-        # todo: move this to the source data
         # Shift backwards 3mm for all foils except those explicitly measured on back plate
         if camera_id == "KB5V":
-            if i not in (9 - 1, 25 - 1, 32 - 1):
+            if i not in (9-1, 25-1, 32-1):
                 basis_z = basis_x.cross(basis_y).normalise()
                 centre_point = centre_point - basis_z * 0.0032
             # if i == 9 - 1:
             #     centre_point = centre_point + basis_x * 0.001
-            if i == 31 - 1:
+            if i == 31-1:
                 centre_point = centre_point - basis_x * 0.001
         else:
             basis_z = basis_x.cross(basis_y).normalise()
             centre_point = centre_point - basis_z * 0.0032
 
-<<<<<<< HEAD
-        # todo: dx and dy are foil dimensions - width_x, width_y
-=======
->>>>>>> 42d9e22c
         foil = BolometerFoil(foil_id, centre_point, basis_x, dx, basis_y, dy, slit_objects[slit_id], parent=bolometer_camera)
 
         bolometer_camera.add_foil_detector(foil)
@@ -83,7 +77,6 @@
     return bolometer_camera
 
 
-# TODO: write a SAL data object for this data and modify this routine to use that object
 def load_kb5_voxel_grid(parent=None, name=None):
 
     directory = os.path.split(__file__)[0]
